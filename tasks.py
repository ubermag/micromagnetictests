--- conflicted
+++ resolved
@@ -114,65 +114,4 @@
 
 ns.add_task(build_dists)
 ns.add_task(upload)
-<<<<<<< HEAD
-ns.add_task(release)
-
-test_collection = Collection('test')
-
-
-@task
-def unittest(c):
-    """Run unittests."""
-    import micromagnetictests
-    result = micromagnetictests.test()
-    raise Exit(code=result)
-
-
-@task
-def coverage(c):
-    """Run unittests with coverage."""
-    result = pytest.main(['-v', '--cov', 'micromagnetictests', '--cov-report',
-                          'xml'])
-    raise Exit(code=result)
-
-
-@task
-def docs(c):
-    """Run doctests."""
-    result = pytest.main(['-v', '--doctest-modules', '--ignore',
-                          'micromagnetictests/tests', 'micromagnetictests'])
-    raise Exit(code=result)
-
-
-@task
-def ipynb(c):
-    """Test notebooks."""
-    result = pytest.main(['-v', '--nbval', '--sanitize-with', 'nbval.cfg',
-                          'docs'])
-    raise Exit(code=result)
-
-
-@task
-def pycodestyle(c):
-    """Test pycodestyle.
-
-    Will be replaces with flake8.
-    """
-    c.run(f'{PYTHON} -m pycodestyle --filename=*.py .')
-
-
-@task(unittest, docs, ipynb)
-def all(unittest):
-    """Run all tests."""
-
-
-test_collection.add_task(unittest)
-test_collection.add_task(coverage)
-test_collection.add_task(docs)
-test_collection.add_task(ipynb)
-test_collection.add_task(pycodestyle)
-test_collection.add_task(all)
-ns.add_collection(test_collection)
-=======
-ns.add_task(release)
->>>>>>> 9dcb8db6
+ns.add_task(release)