"""Calculator tests"""
<<<<<<< HEAD

from .compute import TestCompute as TestCompute
from .cubicanisotropy import TestCubicAnisotropy as TestCubicAnisotropy
from .damping import TestDamping as TestDamping
from .demag import TestDemag as TestDemag
from .dirname import test_dirname as test_dirname
from .dmi import TestDMI as TestDMI
from .dynamics import TestDynamics as TestDynamics
from .energy import TestEnergy as TestEnergy
from .exchange import TestExchange as TestExchange
from .fixedsubregions import TestFixedSubregions as TestFixedSubregions
from .hysteresisdriver import test_check_for_energy as test_check_for_energy
from .hysteresisdriver import test_simple_hysteresis_loop as test_simple_hysteresis_loop
from .info_file import test_info_file as test_info_file
from .mesh import TestMesh as TestMesh
from .mindriver import TestMinDriver as TestMinDriver
from .multiple_drives import test_multiple_drives as test_multiple_drives
from .outputformat import test_format as test_format
from .outputstep import test_outputstep as test_outputstep
from .precession import TestPrecession as TestPrecession
from .relaxdriver import test_relax_check_for_energy as test_relax_check_for_energy
from .relaxdriver import test_relaxdriver as test_relaxdriver
from .rkky import TestRKKY as TestRKKY
from .schedule import test_schedule as test_schedule
from .skyrmion import test_skyrmion as test_skyrmion
from .slonczewski import TestSlonczewski as TestSlonczewski
from .stdprob3 import test_stdprob3 as test_stdprob3
from .stdprob4 import test_stdprob4 as test_stdprob4
from .stdprob5 import test_stdprob5 as test_stdprob5
from .threads import TestThreads as TestThreads
from .timedriver import TestTimeDriver as TestTimeDriver
from .uniaxialanisotropy import TestUniaxialAnisotropy as TestUniaxialAnisotropy
from .zeeman import TestZeeman as TestZeeman
from .zhangli import TestZhangLi as TestZhangLi
=======
from .compute import TestCompute
from .cubicanisotropy import TestCubicAnisotropy
from .damping import TestDamping
from .demag import TestDemag
from .dirname import test_dirname
from .dmi import TestDMI
from .dynamics import TestDynamics
from .energy import TestEnergy
from .exchange import TestExchange
from .fixedsubregions import TestFixedSubregions
from .hysteresisdriver import (
    Ms,
    system,
    test_check_for_energy,
    test_simple_hysteresis_loop,
    test_stepped_hysteresis_loop,
)
from .info_file import test_info_file
from .mesh import TestMesh
from .mindriver import TestMinDriver
from .multiple_drives import test_multiple_drives
from .outputformat import test_format
from .outputstep import test_outputstep
from .precession import TestPrecession
from .relaxdriver import test_relax_check_for_energy, test_relaxdriver
from .rkky import TestRKKY
from .schedule import test_schedule
from .skyrmion import test_skyrmion
from .slonczewski import TestSlonczewski
from .stdprob3 import test_stdprob3
from .stdprob4 import test_stdprob4
from .stdprob5 import test_stdprob5
from .threads import TestThreads
from .timedriver import TestTimeDriver
from .uniaxialanisotropy import TestUniaxialAnisotropy
from .zeeman import TestZeeman
from .zhangli import TestZhangLi
>>>>>>> 7b7ea52c
<|MERGE_RESOLUTION|>--- conflicted
+++ resolved
@@ -1,5 +1,4 @@
 """Calculator tests"""
-<<<<<<< HEAD
 
 from .compute import TestCompute as TestCompute
 from .cubicanisotropy import TestCubicAnisotropy as TestCubicAnisotropy
@@ -11,8 +10,13 @@
 from .energy import TestEnergy as TestEnergy
 from .exchange import TestExchange as TestExchange
 from .fixedsubregions import TestFixedSubregions as TestFixedSubregions
+from .hysteresisdriver import Ms as Ms
+from .hysteresisdriver import system as system
 from .hysteresisdriver import test_check_for_energy as test_check_for_energy
 from .hysteresisdriver import test_simple_hysteresis_loop as test_simple_hysteresis_loop
+from .hysteresisdriver import (
+    test_stepped_hysteresis_loop as test_stepped_hysteresis_loop,
+)
 from .info_file import test_info_file as test_info_file
 from .mesh import TestMesh as TestMesh
 from .mindriver import TestMinDriver as TestMinDriver
@@ -33,43 +37,4 @@
 from .timedriver import TestTimeDriver as TestTimeDriver
 from .uniaxialanisotropy import TestUniaxialAnisotropy as TestUniaxialAnisotropy
 from .zeeman import TestZeeman as TestZeeman
-from .zhangli import TestZhangLi as TestZhangLi
-=======
-from .compute import TestCompute
-from .cubicanisotropy import TestCubicAnisotropy
-from .damping import TestDamping
-from .demag import TestDemag
-from .dirname import test_dirname
-from .dmi import TestDMI
-from .dynamics import TestDynamics
-from .energy import TestEnergy
-from .exchange import TestExchange
-from .fixedsubregions import TestFixedSubregions
-from .hysteresisdriver import (
-    Ms,
-    system,
-    test_check_for_energy,
-    test_simple_hysteresis_loop,
-    test_stepped_hysteresis_loop,
-)
-from .info_file import test_info_file
-from .mesh import TestMesh
-from .mindriver import TestMinDriver
-from .multiple_drives import test_multiple_drives
-from .outputformat import test_format
-from .outputstep import test_outputstep
-from .precession import TestPrecession
-from .relaxdriver import test_relax_check_for_energy, test_relaxdriver
-from .rkky import TestRKKY
-from .schedule import test_schedule
-from .skyrmion import test_skyrmion
-from .slonczewski import TestSlonczewski
-from .stdprob3 import test_stdprob3
-from .stdprob4 import test_stdprob4
-from .stdprob5 import test_stdprob5
-from .threads import TestThreads
-from .timedriver import TestTimeDriver
-from .uniaxialanisotropy import TestUniaxialAnisotropy
-from .zeeman import TestZeeman
-from .zhangli import TestZhangLi
->>>>>>> 7b7ea52c
+from .zhangli import TestZhangLi as TestZhangLi