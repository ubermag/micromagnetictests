--- conflicted
+++ resolved
@@ -41,7 +41,6 @@
     calculator.delete(system)
 
 
-<<<<<<< HEAD
 def test_stepped_hysteresis_loop(calculator, system, Ms):
     """Simple hysteresis loop with uneven steps using `Hsteps` as keyword argument."""
     hd = calculator.HysteresisDriver()
@@ -61,7 +60,8 @@
     assert system.table.x == "B_hysteresis"
 
     calculator.delete(system)
-=======
+
+
 def test_check_for_energy(calculator):
     system = mm.examples.macrospin()
     system.energy = 0
@@ -69,4 +69,3 @@
 
     with pytest.raises(RuntimeError, match="System's energy is not defined"):
         hd.drive(system, Hmin=(0, 0, -1e6), Hmax=(0, 0, 1e6), n=3)
->>>>>>> f10ee269
